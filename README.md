<p align="center">
  <img
    src="https://raw.githubusercontent.com/phoenixr-codes/mcstructure/main/logo.png"
    width="120px"
    align="center" alt="mcstructure logo"
  />
  <h1 align="center">mcstructure</h1>
  <p align="center">
    Read and write Minecraft <code>.mcstructure</code> files.
  </p>
</p>

🌍 This README is also available in the following
languages:

<<<<<<< HEAD
* [🇨🇳 Chinese](./README_CN.md)
* [🇩🇪 German](./README_DE.md) *(not fully up-to-date)*
=======
* 🇨🇳 [Chinese](./README_CN.md) *(not fully up-to-date)*
* 🇩🇪 [German](./README_DE.md) *(not fully up-to-date)*
>>>>>>> 9d072cfb

<!-- Not really accessible ♿️ but we get a prettier line
than the default "<hr/>" or "---" --> 
<h2></h2>

[![Code Style](https://img.shields.io/badge/code%20style-black-000000.svg?style=for-the-badge)](https://github.com/psf/black)
[![Documentation Status](https://readthedocs.org/projects/mcstructure/badge/?style=for-the-badge&version=latest)](https://mcstructure.readthedocs.io/en/latest/?badge=latest)
[![PyPI](https://img.shields.io/pypi/v/mcstructure?style=for-the-badge)](https://pypi.org/project/mcstructure)

_In the entire project (and officially since 
the "Better Together Update") the term
"Minecraft" refers to the edition of Minecraft
that is also known as the "Bedrock Edition"._

_Features that this library provide are only
useful for the above named edition of Minecraft._

> **Warning**
> This project is currently in the **BETA** version. Some
> features may not work as expected and might change without backwards compability or deprecation warnings.

<!-- start elevator-pitch -->

This library lets you programmatically create
and edit Minecraft structures. You are able to
save these as ``.mcstructure`` files and for
example use them in behavior packs.

You may as well read them to identify blocks and
and entities that were saved with a Structure
Block in-game.

<!-- end elevator-pitch -->

Installation
------------

```console
pip install mcstructure
```


Basic Usage
-----------

```python
from mcstructure import Block, Structure

struct = Structure(
    (7, 7, 7),
    Block("minecraft:wool", color = "red")
)

(struct
    .set_block((1, 1, 1), Block("minecraft:grass"))
    .set_block((2, 2, 2), Block("minecraft:grass"))
    .set_block((3, 3, 3), Block("minecraft:grass"))
    .set_block((4, 4, 4), Block("minecraft:grass"))
    .set_block((5, 5, 5), Block("minecraft:grass"))
    .set_block((6, 6, 6), Block("minecraft:grass"))
)

with open("house.mcstructure", "wb") as f:
    struct.dump(f)
```

```python
with open("house.mcstructure", "rb") as f:
    struct = Structure.load(f)
```


References
----------

* [📖 Documentation](https://mcstructure.readthedocs.io/en/latest/)
* [📁 Source Code](https://github.com/phoenixr-codes/mcstructure)
* [🐍 PyPI](https://pypi.org/project/mcstructure/)

### External Resources

* [👋 Introduction to Structure Blocks](https://learn.microsoft.com/en-us/minecraft/creator/documents/introductiontostructureblocks)
* [📖 Bedrock Wiki](https://wiki.bedrock.dev/nbt/mcstructure.html#file-format)


--------------------------------------------

NOT AN OFFICIAL MINECRAFT PRODUCT.
NOT APPROVED BY OR ASSOCIATED WITH MOJANG.<|MERGE_RESOLUTION|>--- conflicted
+++ resolved
@@ -13,13 +13,9 @@
 🌍 This README is also available in the following
 languages:
 
-<<<<<<< HEAD
 * [🇨🇳 Chinese](./README_CN.md)
 * [🇩🇪 German](./README_DE.md) *(not fully up-to-date)*
-=======
-* 🇨🇳 [Chinese](./README_CN.md) *(not fully up-to-date)*
-* 🇩🇪 [German](./README_DE.md) *(not fully up-to-date)*
->>>>>>> 9d072cfb
+
 
 <!-- Not really accessible ♿️ but we get a prettier line
 than the default "<hr/>" or "---" --> 
